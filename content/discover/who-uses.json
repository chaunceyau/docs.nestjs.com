--- conflicted
+++ resolved
@@ -109,15 +109,9 @@
       "width": "110px"
     },
     {
-<<<<<<< HEAD
       "logo": "/assets/logo/swissdevjobs-devops-logo.png",
       "url": "https://swissdevjobs.ch/jobs/Dev-Ops/All",
       "width": "65px"
-=======
-      "logo": "/assets/logo/patrocinium.png",
-      "url": "https://www.patrocinium.com/",
-      "width": "140px"
->>>>>>> 50bcc572
     }
   ],
   "Body": [
@@ -156,6 +150,7 @@
     "https://getapollo.io/",
     "https://big-bench.com/",
     "https://www.qingtui.cn/",
-    "https://www.rosebayconsult.com/"
+    "https://www.rosebayconsult.com/",
+    "https://www.patrocinium.com/"
   ]
 }