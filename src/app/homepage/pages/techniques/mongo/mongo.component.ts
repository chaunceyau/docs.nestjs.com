import { ChangeDetectionStrategy, Component } from '@angular/core';
import { BasePageComponent } from '../../page/page.component';

@Component({
  selector: 'app-mongo',
  templateUrl: './mongo.component.html',
  changeDetection: ChangeDetectionStrategy.OnPush,
})
<<<<<<< HEAD
export class MongoComponent extends BasePageComponent {
  get importMongoose() {
    return `
import { Module } from '@nestjs/common';
import { MongooseModule } from '@nestjs/mongoose';

@Module({
  imports: [MongooseModule.forRoot('mongodb://localhost/nest')],
})
export class ApplicationModule {}`;
  }

  get catSchema() {
    return `
import * as mongoose from 'mongoose';

export const CatSchema = new mongoose.Schema({
  name: String,
  age: Number,
  breed: String,
});`;
  }

  get catsModule() {
    return `
import { Module } from '@nestjs/common';
import { MongooseModule } from '@nestjs/mongoose';
import { CatsController } from './cats.controller';
import { CatsService } from './cats.service';
import { CatSchema } from './schemas/cat.schema';

@Module({
  imports: [MongooseModule.forFeature([{ name: 'Cat', schema: CatSchema }])],
  controllers: [CatsController],
  providers: [CatsService],
})
export class CatsModule {}`;
  }

  get catsService() {
    return `
import { Model } from 'mongoose';
import { Injectable } from '@nestjs/common';
import { InjectModel } from '@nestjs/mongoose';
import { Cat } from './interfaces/cat.interface';
import { CreateCatDto } from './dto/create-cat.dto';

@Injectable()
export class CatsService {
  constructor(@InjectModel('Cat') private readonly catModel: Model<Cat>) {}

  async create(createCatDto: CreateCatDto): Promise<Cat> {
    const createdCat = new this.catModel(createCatDto);
    return await createdCat.save();
  }

  async findAll(): Promise<Cat[]> {
    return await this.catModel.find().exec();
  }
}`;
  }

  get catsServiceJs() {
    return `
import { Model } from 'mongoose';
import { Injectable, Dependencies } from '@nestjs/common';
import { InjectModel } from '@nestjs/mongoose';
import { CatSchema } from './schemas/cat.schema';

@Injectable()
@Dependencies(InjectModel(CatSchema))
export class CatsService {
  constructor(catModel) {
    this.catModel = catModel;
  }

  async create(createCatDto) {
    const createdCat = new this.catModel(createCatDto);
    return await createdCat.save();
  }

  async findAll() {
    return await this.catModel.find().exec();
  }
}`;
  }

  get injectConnection() {
    return `
import { Injectable } from '@nestjs/common';
import { InjectConnection } from '@nestjs/mongoose';
import { Connection } from 'mongoose';

@Injectable()
export class CatsService {
  constructor(@InjectConnection() private readonly connection: Connection) {}

  // ...

}`;
  }

  get mockRepository() {
    return `
@Module({
  providers: [
    CatsService,
    {
      provide: getModelToken('Cat'),
      useValue: catModel,
    },
  ],
})
export class CatsModule {}`;
  }

  get asyncConfiguration() {
    return `
MongooseModule.forRootAsync({
  useFactory: () => ({
    uri: 'mongodb://localhost/nest',
  }),
})`;
  }

  get asyncConfigurationFactoryAsync() {
    return `
MongooseModule.forRootAsync({
  imports: [ConfigModule],
  useFactory: async (configService: ConfigService) => ({
    uri: configService.getString('MONGODB_URI'),
  }),
  inject: [ConfigService],
})`;
  }

  get asyncConfigurationClass() {
    return `
MongooseModule.forRootAsync({
  useClass: MongooseConfigService,
})`;
  }

  get asyncConfigurationClassBody() {
    return `
@Injectable()
class MongooseConfigService implements MongooseOptionsFactory {
  createMongooseOptions(): MongooseModuleOptions {
    return {
      uri: 'mongodb://localhost/nest',
    };
  }
}`;
  }

  get asyncConfigurationExisting() {
    return `
MongooseModule.forRootAsync({
  imports: [ConfigModule],
  useExisting: ConfigService,
})`;
  }
}
=======
export class MongoComponent extends BasePageComponent {}
>>>>>>> e733da24
<|MERGE_RESOLUTION|>--- conflicted
+++ resolved
@@ -6,170 +6,4 @@
   templateUrl: './mongo.component.html',
   changeDetection: ChangeDetectionStrategy.OnPush,
 })
-<<<<<<< HEAD
-export class MongoComponent extends BasePageComponent {
-  get importMongoose() {
-    return `
-import { Module } from '@nestjs/common';
-import { MongooseModule } from '@nestjs/mongoose';
-
-@Module({
-  imports: [MongooseModule.forRoot('mongodb://localhost/nest')],
-})
-export class ApplicationModule {}`;
-  }
-
-  get catSchema() {
-    return `
-import * as mongoose from 'mongoose';
-
-export const CatSchema = new mongoose.Schema({
-  name: String,
-  age: Number,
-  breed: String,
-});`;
-  }
-
-  get catsModule() {
-    return `
-import { Module } from '@nestjs/common';
-import { MongooseModule } from '@nestjs/mongoose';
-import { CatsController } from './cats.controller';
-import { CatsService } from './cats.service';
-import { CatSchema } from './schemas/cat.schema';
-
-@Module({
-  imports: [MongooseModule.forFeature([{ name: 'Cat', schema: CatSchema }])],
-  controllers: [CatsController],
-  providers: [CatsService],
-})
-export class CatsModule {}`;
-  }
-
-  get catsService() {
-    return `
-import { Model } from 'mongoose';
-import { Injectable } from '@nestjs/common';
-import { InjectModel } from '@nestjs/mongoose';
-import { Cat } from './interfaces/cat.interface';
-import { CreateCatDto } from './dto/create-cat.dto';
-
-@Injectable()
-export class CatsService {
-  constructor(@InjectModel('Cat') private readonly catModel: Model<Cat>) {}
-
-  async create(createCatDto: CreateCatDto): Promise<Cat> {
-    const createdCat = new this.catModel(createCatDto);
-    return await createdCat.save();
-  }
-
-  async findAll(): Promise<Cat[]> {
-    return await this.catModel.find().exec();
-  }
-}`;
-  }
-
-  get catsServiceJs() {
-    return `
-import { Model } from 'mongoose';
-import { Injectable, Dependencies } from '@nestjs/common';
-import { InjectModel } from '@nestjs/mongoose';
-import { CatSchema } from './schemas/cat.schema';
-
-@Injectable()
-@Dependencies(InjectModel(CatSchema))
-export class CatsService {
-  constructor(catModel) {
-    this.catModel = catModel;
-  }
-
-  async create(createCatDto) {
-    const createdCat = new this.catModel(createCatDto);
-    return await createdCat.save();
-  }
-
-  async findAll() {
-    return await this.catModel.find().exec();
-  }
-}`;
-  }
-
-  get injectConnection() {
-    return `
-import { Injectable } from '@nestjs/common';
-import { InjectConnection } from '@nestjs/mongoose';
-import { Connection } from 'mongoose';
-
-@Injectable()
-export class CatsService {
-  constructor(@InjectConnection() private readonly connection: Connection) {}
-
-  // ...
-
-}`;
-  }
-
-  get mockRepository() {
-    return `
-@Module({
-  providers: [
-    CatsService,
-    {
-      provide: getModelToken('Cat'),
-      useValue: catModel,
-    },
-  ],
-})
-export class CatsModule {}`;
-  }
-
-  get asyncConfiguration() {
-    return `
-MongooseModule.forRootAsync({
-  useFactory: () => ({
-    uri: 'mongodb://localhost/nest',
-  }),
-})`;
-  }
-
-  get asyncConfigurationFactoryAsync() {
-    return `
-MongooseModule.forRootAsync({
-  imports: [ConfigModule],
-  useFactory: async (configService: ConfigService) => ({
-    uri: configService.getString('MONGODB_URI'),
-  }),
-  inject: [ConfigService],
-})`;
-  }
-
-  get asyncConfigurationClass() {
-    return `
-MongooseModule.forRootAsync({
-  useClass: MongooseConfigService,
-})`;
-  }
-
-  get asyncConfigurationClassBody() {
-    return `
-@Injectable()
-class MongooseConfigService implements MongooseOptionsFactory {
-  createMongooseOptions(): MongooseModuleOptions {
-    return {
-      uri: 'mongodb://localhost/nest',
-    };
-  }
-}`;
-  }
-
-  get asyncConfigurationExisting() {
-    return `
-MongooseModule.forRootAsync({
-  imports: [ConfigModule],
-  useExisting: ConfigService,
-})`;
-  }
-}
-=======
-export class MongoComponent extends BasePageComponent {}
->>>>>>> e733da24
+export class MongoComponent extends BasePageComponent {}