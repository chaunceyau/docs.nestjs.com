--- conflicted
+++ resolved
@@ -43,226 +43,7 @@
 import { SqlSequelizeComponent } from './homepage/pages/recipes/sql-sequelize/sql-sequelize.component';
 import { PassportComponent } from './homepage/pages/recipes/passport/passport.component';
 import { CqrsComponent } from './homepage/pages/recipes/cqrs/cqrs.component';
-<<<<<<< HEAD
 import { MockgooseComponent } from './homepage/pages/recipes/mockgoose/mockgoose.component';
-
-const routes: Routes = [
-  {
-    path: '',
-    component: HomepageComponent,
-    children: [
-      {
-        path: '',
-        component: IntroductionComponent,
-      },
-      {
-        path: 'first-steps',
-        component: FirstStepsComponent,
-        data: { title: 'First Steps' },
-      },
-      {
-        path: 'controllers',
-        component: ControllersComponent,
-        data: { title: 'Controllers' },
-      },
-      {
-        path: 'components',
-        component: ComponentsComponent,
-        data: { title: 'Components' },
-      },
-      {
-        path: 'modules',
-        component: ModulesComponent,
-        data: { title: 'Modules' },
-      },
-      {
-        path: 'middlewares',
-        component: MiddlewaresComponent,
-        data: { title: 'Middlewares' },
-      },
-      {
-        path: 'pipes',
-        component: PipesComponent,
-        data: { title: 'Pipes' },
-      },
-      {
-        path: 'guards',
-        component: GuardsComponent,
-        data: { title: 'Guards' },
-      },
-      {
-        path: 'exception-filters',
-        component: ExceptionFiltersComponent,
-        data: { title: 'Exception Filters' },
-      },
-      {
-        path: 'interceptors',
-        component: InterceptorsComponent,
-        data: { title: 'Interceptors' },
-      },
-      {
-        path: 'advanced/dependency-injection',
-        component: DependencyInjectionComponent,
-        data: { title: 'Dependency Injection' },
-      },
-      {
-        path: 'advanced/async-components',
-        component: AsyncComponentsComponent,
-        data: { title: 'Async Components' },
-      },
-      {
-        path: 'advanced/mixins',
-        component: MixinComponentsComponent,
-        data: { title: 'Mixin Class' },
-      },
-      {
-        path: 'advanced/hierarchical-injector',
-        component: HierarchicalInjectorComponent,
-        data: { title: 'Hierarchical Injector' },
-      },
-      {
-        path: 'advanced/circular-dependency',
-        component: CircularDependencyComponent,
-        data: { title: 'Circular Dependency' },
-      },
-      {
-        path: 'advanced/unit-testing',
-        component: UnitTestingComponent,
-        data: { title: 'Unit Testing' },
-      },
-      {
-        path: 'advanced/e2e-testing',
-        component: E2eTestingComponent,
-        data: { title: 'E2E Testing' },
-      },
-      {
-        path: 'websockets/gateways',
-        component: GatewaysComponent,
-        data: { title: 'Gateways' },
-      },
-      {
-        path: 'websockets/pipes',
-        component: WsPipesComponent,
-        data: { title: 'Pipes - Gateways' },
-      },
-      {
-        path: 'websockets/exception-filters',
-        component: WsExceptionFiltersComponent,
-        data: { title: 'Exception Filters - Gateways' },
-      },
-      {
-        path: 'websockets/guards',
-        component: WsGuardsComponent,
-        data: { title: 'Guards - Gateways' },
-      },
-      {
-        path: 'websockets/interceptors',
-        component: WsInterceptorsComponent,
-        data: { title: 'Interceptors - Gateways' },
-      },
-      {
-        path: 'websockets/adapter',
-        component: AdapterComponent,
-        data: { title: 'Adapter - Gateways' },
-      },
-      {
-        path: 'microservices/basics',
-        component: BasicsComponent,
-        data: { title: 'Microservices' },
-      },
-      {
-        path: 'microservices/redis',
-        component: RedisComponent,
-        data: { title: 'Redis - Microservices' },
-      },
-      {
-        path: 'microservices/pipes',
-        component: MicroservicesPipesComponent,
-        data: { title: 'Pipes - Microservices' },
-      },
-      {
-        path: 'microservices/exception-filters',
-        component: MicroservicesExceptionFiltersComponent,
-        data: { title: 'Exception Filters - Microservices' },
-      },
-      {
-        path: 'microservices/guards',
-        component: MicroservicesGuardsComponent,
-        data: { title: 'Guards - Microservices' },
-      },
-      {
-        path: 'microservices/interceptors',
-        component: MicroservicesInterceptorsComponent,
-        data: { title: 'Interceptors - Microservices' },
-      },
-      {
-        path: 'microservices/custom-transport',
-        component: CustomTransportComponent,
-        data: { title: 'Custom Transport - Microservices' },
-      },
-      {
-        path: 'recipes/sql-typeorm',
-        component: SqlTypeormComponent,
-        data: { title: 'SQL (TypeORM)' },
-      },
-      {
-        path: 'recipes/mongodb',
-        component: MongodbComponent,
-        data: { title: 'MongoDB (Mongoose)' },
-      },
-      {
-        path: 'recipes/mockgoose',
-        component: MockgooseComponent,
-        data: { title: 'MongoDB E2E Testing (Mongoose + Mockgoose)' },
-      },
-      {
-        path: 'recipes/passport',
-        component: PassportComponent,
-        data: { title: 'Passport integration' },
-      },
-      {
-        path: 'recipes/sql-sequelize',
-        component: SqlSequelizeComponent,
-        data: { title: 'SQL (Sequelize)' },
-      },
-      {
-        path: 'recipes/cqrs',
-        component: CqrsComponent,
-        data: { title: 'CQRS' },
-      },
-      {
-        path: 'faq/express-instance',
-        component: ExpressInstanceComponent,
-        data: { title: 'Express Instance - FAQ' },
-      },
-      {
-        path: 'faq/global-prefix',
-        component: GlobalPrefixComponent,
-        data: { title: 'Global Prefix - FAQ' },
-      },
-      {
-        path: 'faq/lifecycle-events',
-        component: LifecycleEventsComponent,
-        data: { title: 'Lifecycle Events - FAQ' },
-      },
-      {
-        path: 'faq/hybrid-application',
-        component: HybridApplicationComponent,
-        data: { title: 'Hybrid Application - FAQ' },
-      },
-      {
-        path: 'faq/multiple-servers',
-        component: MultipleServersComponent,
-        data: { title: 'HTTPS & Multiple Servers - FAQ' },
-      },
-    ]
-  },
-  {
-    path: '**',
-    redirectTo: '',
-    pathMatch: 'full',
-  }
-=======
 import { CustomDecoratorsComponent } from './homepage/pages/custom-decorators/custom-decorators.component';
 
 const routes: Routes = [
@@ -434,6 +215,11 @@
 				component: MongodbComponent,
 				data: { title: 'MongoDB (Mongoose)' },
 			},
+      {
+        path: 'recipes/mockgoose',
+        component: MockgooseComponent,
+        data: { title: 'MongoDB E2E Testing (Mongoose + Mockgoose)' },
+      },
 			{
 				path: 'recipes/passport',
 				component: PassportComponent,
@@ -481,7 +267,6 @@
 		redirectTo: '',
 		pathMatch: 'full',
 	},
->>>>>>> 4045008d
 ];
 
 @NgModule({
