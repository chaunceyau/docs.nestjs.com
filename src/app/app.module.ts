--- conflicted
+++ resolved
@@ -7,6 +7,7 @@
 } from 'ngx-perfect-scrollbar';
 import { AppRoutingModule } from './app-routing.module';
 import { AppComponent } from './app.component';
+import { HeaderAnchorDirective } from './common/directives/header-anchor.directive';
 import { FooterComponent } from './homepage/footer/footer.component';
 import { HeaderComponent } from './homepage/header/header.component';
 import { HomepageComponent } from './homepage/homepage.component';
@@ -93,7 +94,6 @@
 import { TocComponent } from './homepage/toc/toc.component';
 import { TabsComponent } from './shared/components/tabs/tabs.component';
 import { ExtensionPipe } from './shared/pipes/extension.pipe';
-import { HeaderAnchorDirective } from './common/directives/header-anchor.directive';
 
 const DEFAULT_PERFECT_SCROLLBAR_CONFIG: PerfectScrollbarConfigInterface = {
   suppressScrollX: true,
@@ -113,11 +113,7 @@
     FirstStepsComponent,
     ControllersComponent,
     BasePageComponent,
-<<<<<<< HEAD
-=======
-    MatchHeightDirective,
     HeaderAnchorDirective,
->>>>>>> 07751b3c
     ComponentsComponent,
     ModulesComponent,
     MiddlewaresComponent,
